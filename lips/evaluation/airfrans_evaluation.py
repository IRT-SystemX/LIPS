"""
Usage:
    Grid2opSimulator implementing powergrid physical simulator
Licence:
    copyright (c) 2021-2022, IRT SystemX and RTE (https://www.irt-systemx.fr/)
    See AUTHORS.txt
    This Source Code Form is subject to the terms of the Mozilla Public License, version 2.0.
    If a copy of the Mozilla Public License, version 2.0 was not distributed with this file,
    you can obtain one at http://mozilla.org/MPL/2.0/.
    SPDX-License-Identifier: MPL-2.0
    This file is part of LIPS, LIPS is a python platform for power networks benchmarking
"""
from typing import Union
from collections.abc import Iterable

import numpy as np
from scipy.stats import spearmanr

from lips.config.configmanager import ConfigManager
from lips.logger import CustomLogger
from lips.evaluation import Evaluation
from lips.evaluation.utils import metric_factory
from lips.metrics.ml_metrics import metrics
from lips.dataset.scaler.standard_scaler_iterative import iterative_fit

import airfrans as af

def normalize_data(data,mean,std,field_names):
    flattened_data = np.concatenate([data[field_name][:, None] for field_name in field_names], axis = 1)
    flattened_data -= mean
    flattened_data /= std
    normalized_data = {field_name:flattened_data[:,field_id] for field_id,field_name in enumerate(field_names)}
    return normalized_data


class AirfRANSEvaluation(Evaluation):
    """Evaluation of the AirfRANS specific metrics

    It is a subclass of the Evaluation class

    Parameters
    ----------
    config, optional
        an object of `ConfigManager` class
    config_path, optional
        _description_, by default None
    scenario, optional
        one of the airfRANS Scenario names, by default None
    log_path, optional
        path where the log should be maintained, by default None
    """
    def __init__(self,
                 data_path: str,
                 config: Union[ConfigManager, None]=None,
                 config_path: Union[str, None]=None,
                 scenario: Union[str, None]=None,
                 log_path: Union[str, None]=None
                 ):
        super(AirfRANSEvaluation,self).__init__(config=config,
                                                 config_path=config_path,
                                                 config_section=scenario,
                                                 log_path=log_path
                                                 )

        self.data_path = data_path
        self.eval_dict = self.config.get_option("eval_dict")
        self.logger = CustomLogger(__class__.__name__, self.log_path).logger
        self.observation_metadata = dict()

    def evaluate(self,
                 observations: dict,
                 predictions: dict,
                 observation_metadata : dict,
                 save_path: Union[str, None]=None) -> dict:
        """The main function which evaluates all the required criteria noted in config file

        Parameters
        ----------
        observations
            observations from true observations used to evaluate the predictions
        predictions
            predictions obtained from augmented simulators
        save_path, optional
            path where the results should be saved, by default None
        """
        # call the base class for generic evaluations
        super().evaluate(observations, predictions, save_path)
        criteria = {}

        self.observation_metadata = observation_metadata

        for cat in self.eval_dict.keys():
            criteria = self._dispatch_evaluation(cat, criteria)

        return criteria

    def _dispatch_evaluation(self, category: str, criteria: dict):
        """
        This helper function select the evaluation function with respect to the category

        In AirfRANS case, the OOD generalization evaluation is performed using `Benchmark` class
        by iterating over all the datasets

        Parameters
        ----------
        category: `str`
            the evaluation criteria category, the values could be one of the [`ML`, `Physics`]
        """
        if category == self.MACHINE_LEARNING:
            if self.eval_dict[category]:
                criteria[self.MACHINE_LEARNING] = self.evaluate_ml()
        if category == self.PHYSICS_COMPLIANCES:
            if self.eval_dict[category]:
                criteria[self.PHYSICS_COMPLIANCES] = self.evaluate_physics()
        if category == self.INDUSTRIAL_READINESS:
            raise Exception("Not done yet, sorry")
        
        return criteria

    def evaluate_ml(self) -> dict:
        """
        Verify AirfRANS Machine Learning metrics
        """
        self.logger.info("Evaluate machine learning metrics")
<<<<<<< HEAD
        # metric_val_by_name = self.metrics[self.MACHINE_LEARNING]
        # self.metrics[self.MACHINE_LEARNING]={}
        metrics_ml = {}
        for metric_name in self.eval_dict[self.MACHINE_LEARNING]:
            metric_fun = metric_factory.get_metric(metric_name)
            metrics_ml[metric_name] = {}
            for nm_, pred_ in self.predictions.items():
                self.logger.info("Evaluating metric %s on variable %s", metric_name, nm_)
                true_ = self.observations[nm_]
                tmp = metric_fun(true_, pred_)

                if isinstance(tmp, Iterable):
                    metrics_ml[metric_name][nm_] = [float(el) for el in tmp]
                    self.logger.info("%s for %s: %s", metric_name, nm_, tmp)
                else:
                    metrics_ml[metric_name][nm_] = float(tmp)
                    self.logger.info("%s for %s: %.2E", metric_name, nm_, tmp)
            #self.metrics[self.MACHINE_LEARNING][metric_name] = metric_val_by_name[metric_name]
=======
        #Normalize prediction and observation before computing mlMetrics
        chunk_sizes = [int(simulation[1]) for simulation in self.observation_metadata["simulation_names"]]

        field_names = self.predictions.keys()
        flattened_observation = np.concatenate([self.observations[field_name][:, None] for field_name in field_names], axis = 1)
        mean_observ,std_observ = iterative_fit(flattened_observation,chunk_sizes)
        normalized_predictions = normalize_data(data=self.predictions,mean=mean_observ,std=std_observ,field_names=field_names)
        normalized_observations = normalize_data(data=self.observations,mean=mean_observ,std=std_observ,field_names=field_names)

        metric_val_by_name = self.metrics[self.MACHINE_LEARNING]
        self.metrics[self.MACHINE_LEARNING]={}
        for metric_name in self.eval_dict[self.MACHINE_LEARNING]:
            metric_fun = metric_factory.get_metric(metric_name)
            metric_name_normalized = metric_name+"_normalized"
            metric_val_by_name[metric_name_normalized] = {}
            for nm_, pred_ in normalized_predictions.items():
                self.logger.info("Evaluating metric %s on variable %s", metric_name_normalized, nm_)
                true_ = normalized_observations[nm_]
                tmp = metric_fun(true_, pred_)

                if isinstance(tmp, Iterable):
                    metric_val_by_name[metric_name_normalized][nm_] = [float(el) for el in tmp]
                    self.logger.info("%s for %s: %s",metric_name_normalized, nm_, tmp)
                else:
                    metric_val_by_name[metric_name_normalized][nm_] = float(tmp)
                    self.logger.info("%s for %s: %.2E", metric_name_normalized, nm_, tmp)
            self.metrics[self.MACHINE_LEARNING][metric_name_normalized] = metric_val_by_name[metric_name_normalized]
>>>>>>> 907f9f3d

            #Compute additional metric for pressure at surface
            true_pressure = normalized_observations["pressure"]
            pred_pressure = normalized_predictions["pressure"]
            surface_data=self.observation_metadata["surface"]
            tmp_surface = metric_fun(true_pressure[surface_data.astype(bool)], pred_pressure[surface_data.astype(bool)])
<<<<<<< HEAD
            #self.metrics[self.MACHINE_LEARNING][metric_name+"_surfacic"]={"pressure": float(tmp)}
            metrics_ml[metric_name+"_surfacic"]={"pressure": float(tmp)}
            self.logger.info("%s surfacic for %s: %s", metric_name, "pressure", tmp_surface)
        return metrics_ml
    
    def evaluate_physics(self) -> dict:
=======
            self.metrics[self.MACHINE_LEARNING][metric_name_normalized+"_surfacic"]={"pressure": float(tmp_surface)}
            self.logger.info("%s surfacic for %s: %s", metric_name_normalized, "pressure", tmp_surface)

    def evaluate_physics(self):
>>>>>>> 907f9f3d
        """
        Evaluate physical criteria on given observations
        """
        self.logger.info("Evaluate physical metrics")
        simulation_names=self.observation_metadata["simulation_names"]
        pred_data = self.from_batch_to_simulation(data=self.predictions,simulation_names=simulation_names)
        true_coefs = []
        coefs = []
        rel_err = []

        for n, simulation_name in enumerate(pred_data['simulation_names']):
            simulation = af.Simulation(root = self.data_path, name = simulation_name)
            simulation.velocity = np.concatenate([pred_data['x-velocity'][n][:, None], pred_data['y-velocity'][n][:, None]], axis = 1)
            simulation.pressure = pred_data['pressure'][n]
            simulation.nu_t = pred_data['turbulent_viscosity'][n]
            coefs.append(simulation.force_coefficient())
            rel_err.append(simulation.coefficient_relative_error())
            true_coefs.append(simulation.force_coefficient(reference = True))
        rel_err = np.array(rel_err)
        
        spear_drag = np.array([coefs[n][0][0] for n in range(len(coefs))])
        spear_true_drag = np.array([true_coefs[n][0][0] for n in range(len(true_coefs))])
        spear_lift = np.array([coefs[n][1][0] for n in range(len(coefs))])
        spear_true_lift = np.array([true_coefs[n][1][0] for n in range(len(true_coefs))])

        metrics_values = dict()
        spear_coefs = (spearmanr(spear_drag, spear_true_drag)[0], spearmanr(spear_lift, spear_true_lift)[0])
        metrics_values["spearman_correlation_drag"]=spear_coefs[0]
        self.logger.info('The spearman correlation for the drag coefficient is: {:.3f}'.format(spear_coefs[0]))
        metrics_values["spearman_correlation_lift"]=spear_coefs[1]
        self.logger.info('The spearman correlation for the lift coefficient is: {:.3f}'.format(spear_coefs[1]))

        mean_rel_err, std_rel_err = rel_err.mean(axis = 0), rel_err.std(axis = 0)
        metrics_values["mean_relative_drag"]=mean_rel_err[0]
        self.logger.info('The mean relative absolute error for the drag coefficient is: {:.3f}'.format(mean_rel_err[0]))
        metrics_values["std_relative_drag"]=std_rel_err[0]
        self.logger.info('The standard deviation of the relative absolute error for the drag coefficient is: {:.3f}'.format(std_rel_err[0]))
        metrics_values["mean_relative_lift"]=mean_rel_err[1]
        self.logger.info('The mean relative absolute error for the lift coefficient is: {:.3f}'.format(mean_rel_err[1]))
        metrics_values["std_relative_lift"]=std_rel_err[1]
        self.logger.info('The standard deviation of the relative absolute error for the lift coefficient is: {:.3f}'.format(std_rel_err[1]))

        #self.metrics[self.PHYSICS_COMPLIANCES]=metrics_values
        #return {'target_coefficients': true_coefs, 'predicted_coefficients': coefs, 'relative absolute error': rel_err}
        return metrics_values

    def from_batch_to_simulation(self, data, simulation_names):
        sim_data = {}
        keys = list(set(data.keys()) - set(['simulation_names']))
        for key in keys:
            sim_data[key] = []
            ind = 0
            for n in range(simulation_names.shape[0]):           
                sim_data[key].append(data[key][ind:(ind + int(simulation_names[n, 1]))])
                ind += int(simulation_names[n, 1])
        sim_data['simulation_names'] = simulation_names[:, 0]

        return sim_data

if __name__ == '__main__':
    import os

    from lips import get_root_path
    from lips.dataset.airfransDataSet import AirfRANSDataSet,download_data

    directory_name='Dataset'
    if not os.path.isdir("Dataset"):
         download_data(root_path=".", directory_name=directory_name)

    attr_names = (
        'x-position',
        'y-position',
        'x-inlet_velocity', 
        'y-inlet_velocity', 
        'distance_function', 
        'x-normals', 
        'y-normals', 
        'x-velocity', 
        'y-velocity', 
        'pressure', 
        'turbulent_viscosity',
        'surface'
    )
    attr_x = attr_names[:7]
    attr_y = attr_names[7:-1]
    my_dataset = AirfRANSDataSet(config = None,
                                 name = 'train',
                                 task = 'scarce',
                                 split = "training",
                                 attr_names = attr_names,
                                 log_path = 'log',
                                 attr_x = attr_x,
                                 attr_y = attr_y)
    my_dataset.load(path = directory_name)
    print(my_dataset)
    config_path_benchmark=get_root_path()+os.path.join("..","configurations","airfoil","benchmarks","confAirfoil.ini")
    evaluation = AirfRANSEvaluation(config_path=config_path_benchmark,scenario="Case1",data_path = directory_name, log_path = 'log_eval')
<<<<<<< HEAD
    evaluation.evaluate(observations = my_dataset.data, predictions = my_dataset.data)
    
=======
    output_values = {key:value for key,value in my_dataset.data.items() if key in attr_y}
    metrics = evaluation.evaluate(observations = output_values, predictions = output_values, observation_metadata = my_dataset.extra_data)
    print("Evaluation for solution equal to reference")
    print(metrics)
>>>>>>> 907f9f3d
<|MERGE_RESOLUTION|>--- conflicted
+++ resolved
@@ -122,26 +122,6 @@
         Verify AirfRANS Machine Learning metrics
         """
         self.logger.info("Evaluate machine learning metrics")
-<<<<<<< HEAD
-        # metric_val_by_name = self.metrics[self.MACHINE_LEARNING]
-        # self.metrics[self.MACHINE_LEARNING]={}
-        metrics_ml = {}
-        for metric_name in self.eval_dict[self.MACHINE_LEARNING]:
-            metric_fun = metric_factory.get_metric(metric_name)
-            metrics_ml[metric_name] = {}
-            for nm_, pred_ in self.predictions.items():
-                self.logger.info("Evaluating metric %s on variable %s", metric_name, nm_)
-                true_ = self.observations[nm_]
-                tmp = metric_fun(true_, pred_)
-
-                if isinstance(tmp, Iterable):
-                    metrics_ml[metric_name][nm_] = [float(el) for el in tmp]
-                    self.logger.info("%s for %s: %s", metric_name, nm_, tmp)
-                else:
-                    metrics_ml[metric_name][nm_] = float(tmp)
-                    self.logger.info("%s for %s: %.2E", metric_name, nm_, tmp)
-            #self.metrics[self.MACHINE_LEARNING][metric_name] = metric_val_by_name[metric_name]
-=======
         #Normalize prediction and observation before computing mlMetrics
         chunk_sizes = [int(simulation[1]) for simulation in self.observation_metadata["simulation_names"]]
 
@@ -151,44 +131,32 @@
         normalized_predictions = normalize_data(data=self.predictions,mean=mean_observ,std=std_observ,field_names=field_names)
         normalized_observations = normalize_data(data=self.observations,mean=mean_observ,std=std_observ,field_names=field_names)
 
-        metric_val_by_name = self.metrics[self.MACHINE_LEARNING]
-        self.metrics[self.MACHINE_LEARNING]={}
+        metrics_ml = {}
         for metric_name in self.eval_dict[self.MACHINE_LEARNING]:
             metric_fun = metric_factory.get_metric(metric_name)
             metric_name_normalized = metric_name+"_normalized"
-            metric_val_by_name[metric_name_normalized] = {}
+            metrics_ml[metric_name_normalized] = {}
             for nm_, pred_ in normalized_predictions.items():
                 self.logger.info("Evaluating metric %s on variable %s", metric_name_normalized, nm_)
                 true_ = normalized_observations[nm_]
                 tmp = metric_fun(true_, pred_)
 
                 if isinstance(tmp, Iterable):
-                    metric_val_by_name[metric_name_normalized][nm_] = [float(el) for el in tmp]
+                    metrics_ml[metric_name_normalized][nm_] = [float(el) for el in tmp]
                     self.logger.info("%s for %s: %s",metric_name_normalized, nm_, tmp)
                 else:
-                    metric_val_by_name[metric_name_normalized][nm_] = float(tmp)
+                    metrics_ml[metric_name_normalized][nm_] = float(tmp)
                     self.logger.info("%s for %s: %.2E", metric_name_normalized, nm_, tmp)
-            self.metrics[self.MACHINE_LEARNING][metric_name_normalized] = metric_val_by_name[metric_name_normalized]
->>>>>>> 907f9f3d
-
             #Compute additional metric for pressure at surface
             true_pressure = normalized_observations["pressure"]
             pred_pressure = normalized_predictions["pressure"]
             surface_data=self.observation_metadata["surface"]
             tmp_surface = metric_fun(true_pressure[surface_data.astype(bool)], pred_pressure[surface_data.astype(bool)])
-<<<<<<< HEAD
-            #self.metrics[self.MACHINE_LEARNING][metric_name+"_surfacic"]={"pressure": float(tmp)}
-            metrics_ml[metric_name+"_surfacic"]={"pressure": float(tmp)}
-            self.logger.info("%s surfacic for %s: %s", metric_name, "pressure", tmp_surface)
+            metrics_ml[metric_name_normalized+"_surfacic"]={"pressure": float(tmp_surface)}
+            self.logger.info("%s surfacic for %s: %s", metric_name_normalized, "pressure", tmp_surface)
         return metrics_ml
     
     def evaluate_physics(self) -> dict:
-=======
-            self.metrics[self.MACHINE_LEARNING][metric_name_normalized+"_surfacic"]={"pressure": float(tmp_surface)}
-            self.logger.info("%s surfacic for %s: %s", metric_name_normalized, "pressure", tmp_surface)
-
-    def evaluate_physics(self):
->>>>>>> 907f9f3d
         """
         Evaluate physical criteria on given observations
         """
@@ -286,12 +254,7 @@
     print(my_dataset)
     config_path_benchmark=get_root_path()+os.path.join("..","configurations","airfoil","benchmarks","confAirfoil.ini")
     evaluation = AirfRANSEvaluation(config_path=config_path_benchmark,scenario="Case1",data_path = directory_name, log_path = 'log_eval')
-<<<<<<< HEAD
-    evaluation.evaluate(observations = my_dataset.data, predictions = my_dataset.data)
-    
-=======
     output_values = {key:value for key,value in my_dataset.data.items() if key in attr_y}
     metrics = evaluation.evaluate(observations = output_values, predictions = output_values, observation_metadata = my_dataset.extra_data)
     print("Evaluation for solution equal to reference")
-    print(metrics)
->>>>>>> 907f9f3d
+    print(metrics)